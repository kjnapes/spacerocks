################################################################################
# SpaceRocks, version 1.0.0
#
# Author: Kevin Napier kjnapier@umich.edu
################################################################################
import random
import copy
import os

from astropy import units as u
from astropy.coordinates import Angle, Distance
from astropy.time import Time

from numpy import sin, cos, arctan2, sqrt, array, pi, zeros
import numpy as np
import pandas as pd

import rebound
import reboundx
from reboundx import constants

from .constants import *
from .orbitfuncs import OrbitFuncs
from .convenience import Convenience
from .units import Units
from .vector import Vector
from .ephemerides import Ephemerides
<<<<<<< HEAD

=======
>>>>>>> ed7526b3
from skyfield.api import Topos, Loader
# Load in planets for ephemeride calculation.
load = Loader('./Skyfield-Data', expire=False, verbose=False)
ts = load.timescale()
planets = load('de423.bsp')

observatories = pd.read_csv(os.path.join(os.path.dirname(__file__),
                            'data',
                            'observatories.csv'))

from skyfield.api import wgs84
from skyfield.data import iers

url = load.build_url('finals2000A.all')
with load.open(url) as f:
    finals_data = iers.parse_x_y_dut1_from_finals_all(f)

ts = load.timescale()
iers.install_polar_motion_table(ts, finals_data)


class SpaceRock(OrbitFuncs, Convenience):

    def __init__(self, frame='barycentric', units=Units(), *args, **kwargs):

        coords = self.detect_coords(kwargs)
        input_frame = frame.lower()

        # input -> arrays
        for idx, key in enumerate([*kwargs]):
            if not hasattr(kwargs.get(key), '__len__'):
                kwargs[key] = array([kwargs.get(key)])
            else:
                kwargs[key] = array(kwargs.get(key))

        SpaceRock.frame = input_frame
        if SpaceRock.frame == 'barycentric':
            SpaceRock.mu = mu_bary
        elif SpaceRock.frame == 'heliocentric':
            SpaceRock.mu = mu_helio

        if units.timeformat is None:
            self.epoch = self.detect_timescale(kwargs.get('epoch'), units.timescale)
        else:
            self.epoch = Time(kwargs.get('epoch'), format=units.timeformat, scale=units.timescale)

        if kwargs.get('H') is not None:
            self.H = kwargs.get('H')

        if (kwargs.get('rotation_period') is not None) and (kwargs.get('delta_H') is not None) and (kwargs.get('phi0') is not None):
            self.rotation_period = kwargs.get('rotation_period')
            self.delta_H = kwargs.get('delta_H')
            self.phi0 = kwargs.get('phi0')
            self.t0 = Time(self.epoch.jd, format='jd', scale=units.timescale)

        if kwargs.get('name') is not None:
            self.name = array([kwargs.get('name')])
        else:
            # produces random, non-repeting integers between 0 and 1e10 - 1
            self.name = array(['{:010}'.format(value) for value in random.sample(range(int(1e10)), len(self.epoch))])



        if coords == 'kep':

            self.a = Distance(kwargs.get('a'), units.distance)
            self.e = kwargs.get('e') #* u.dimensionless_unscaled
            self.inc = Angle(kwargs.get('inc'), units.angle)

            if kwargs.get('node') is not None:
                self.node = Angle(kwargs.get('node'), units.angle)

            if kwargs.get('arg') is not None:
                self.arg = Angle(kwargs.get('arg'), units.angle)

            if kwargs.get('varpi') is not None:
                self.varpi = Angle(kwargs.get('varpi'), units.angle)

            if kwargs.get('t_peri') is not None:
                if units.timeformat is None:
                    self.t_peri = self.detect_timescale(kwargs.get('t_peri'), units.timescale)
                else:
                    self.t_peri = Time(kwargs.get('t_peri'), format=units.timeformat, scale=units.timescale)

            if kwargs.get('M') is not None:
                self.M = Angle(kwargs.get('M'), units.angle)

            if kwargs.get('E') is not None:
                self.E = Angle(kwargs.get('E'), units.angle)

            if kwargs.get('true_anomaly') is not None:
                self.true_anomaly = Angle(kwargs.get('true_anomaly'), units.angle)

            if kwargs.get('true_longitude') is not None:
                self.true_longitude = Angle(kwargs.get('true_longitude'), units.angle)

            if kwargs.get('mean_longitude') is not None:
                self.mean_longitude = Angle(kwargs.get('mean_longitude'), units.angle)


        elif coords == 'xyz':

            x = Distance(kwargs.get('x'), units.distance, allow_negative=True)
            y = Distance(kwargs.get('y'), units.distance, allow_negative=True)
            z = Distance(kwargs.get('z'), units.distance, allow_negative=True)
            vx = (kwargs.get('vx') * units.speed).to(u.au / u.day)
            vy = (kwargs.get('vy') * units.speed).to(u.au / u.day)
            vz = (kwargs.get('vz') * units.speed).to(u.au / u.day)

            self.position = Vector(x, y, z)
            self.velocity = Vector(vx, vy, vz)


    def propagate(self, epochs, model, add_pluto=False, gr=False):
        '''
        Integrate all bodies to the desired date. The logic could be cleaner
        but it works.
        '''
        Nx = len(epochs)
        Ny = len(self)
        x_values = zeros([Nx, Ny])
        y_values = zeros([Nx, Ny])
        z_values = zeros([Nx, Ny])
        vx_values = zeros([Nx, Ny])
        vy_values = zeros([Nx, Ny])
        vz_values = zeros([Nx, Ny])
        obsdate_values = np.zeros([Nx, Ny])
        name_values = np.tile(self.name, Nx)
        in_frame = self.frame

        # We need to (or should) work in barycentric coordinates in rebound
        if in_frame == 'heliocentric':
            self.to_bary()

        # Integrate all particles to the same obsdate
        pickup_times = self.epoch.jd #df.epoch
        sim = self.set_simulation(np.min(pickup_times), model=model, add_pluto=add_pluto, gr=gr)
        sim.t = np.min(pickup_times) #np.min(df.epoch)

        for time in np.sort(np.unique(pickup_times)):
            ps = self[self.epoch.jd == time] #df[df.epoch == time]
            for p in ps:
                sim.add(x=p.x.value, y=p.y.value, z=p.z.value,
                        vx=p.vx.value, vy=p.vy.value, vz=p.vz.value,
                        hash=p.name)

                sim.integrate(time, exact_finish_time=1)

        for ii, time in enumerate(np.sort(epochs)):
            sim.integrate(time, exact_finish_time=1)
            for jj, name in enumerate(self.name):
                x_values[ii, jj] = sim.particles[name].x
                y_values[ii, jj] = sim.particles[name].y
                z_values[ii, jj] = sim.particles[name].z
                vx_values[ii, jj] = sim.particles[name].vx
                vy_values[ii, jj] = sim.particles[name].vy
                vz_values[ii, jj] = sim.particles[name].vz
                obsdate_values[ii, jj] = sim.t

        x = x_values.flatten()
        y = y_values.flatten()
        z = z_values.flatten()
        vx = vx_values.flatten()
        vy = vy_values.flatten()
        vz = vz_values.flatten()
        name = name_values.flatten()
        epoch = obsdate_values.flatten()

        rocks = SpaceRock(x=x, y=y, z=z, vx=vx, vy=vy, vz=vz, name=name, epoch=epoch, frame='barycentric')

        # be polite and return orbital parameters in the input frame.
        if in_frame == 'heliocentric':
            rocks.to_helio()

        if hasattr(self, 'G'):
            rocks.G = np.tile(self.G, Nx)

        if hasattr(self, 'delta_H'):
            rocks.delta_H = np.tile(self.delta_H, Nx)
            rocks.rotation_period = np.tile(self.rotation_period, Nx)
            rocks.phi0 = np.tile(self.phi0, Nx)
            rocks.t0 = Time(np.tile(self.t0.jd, Nx),  format='jd')

            rocks.H = np.tile(self.H, Nx) + rocks.delta_H * np.sin(2 * np.pi * (rocks.epoch.jd - rocks.t0.jd) / rocks.rotation_period  - rocks.phi0)

        elif hasattr(self, 'H'):
            rocks.H = np.tile(self.H, Nx)


        return rocks

    def observe(self, obscode):
        x, y, z, vx, vy, vz = self.xyz_to_tel(obscode)
        if self.frame == 'barycentric':
            self.to_helio()
            r_helio = self.r
            self.to_bary()
        else:
            r_helio = self.r

        if not hasattr(self, 'H'):
            return Ephemerides(x=x, y=y, z=z, vx=vx, vy=vy, vz=vz)
        else:
            return Ephemerides(x=x, y=y, z=z, vx=vx, vy=vy, vz=vz, r_helio=r_helio, H=self.H)

    def xyz_to_tel(self, obscode):
        '''
        Transform from barycentric ecliptic Cartesian coordinates to
        telescope-centric coordinates.

        Routine corrects iteratively for light travel time.
        '''

        if obscode is not None:
            obscode = str(obscode).zfill(3)
            obs = observatories[observatories.obscode == obscode]
            obslat = obs.lat.values
            obslon = obs.lon.values
            obselev = obs.elevation.values
        else:
            obscode = 500

        rocks = copy.copy(self)

        rocks.to_bary()

        t = ts.tdb(jd=rocks.epoch.tdb.jd)
        earth = planets['earth']

        # Only used for the topocentric calculation.
        if (obscode != 500) and (obscode != '500'):
            earth += wgs84.latlon(obslat, obslon, obselev)


        ee = earth.at(t)

        x_earth, y_earth, z_earth = ee.position.au * u.au # earth ICRS position
        vx_earth, vy_earth, vz_earth = ee.velocity.au_per_d * u.au / u.day # earth ICRS position

        x0, y0, z0 = rocks.x, rocks.y, rocks.z
        vx0, vy0, vz0 = rocks.vx, rocks.vy, rocks.vz

        for idx in range(10):

            dx = x0 - x_earth
            dy = y0 * np.cos(epsilon) - z0 * np.sin(epsilon) - y_earth
            dz = y0 * np.sin(epsilon) + z0 * np.cos(epsilon) - z_earth
            dvx = vx0 - vx_earth
            dvy = vy0 * np.cos(epsilon) - vz0 * np.sin(epsilon) - vy_earth
            dvz = vy0 * np.sin(epsilon) + vz0 * np.cos(epsilon) - vz_earth

            if idx < 9:

                delta = sqrt(dx**2 + dy**2 + dz**2)
                ltt = delta / c
                M = rocks.M - (ltt * rocks.n)
                x0, y0, z0, vx0, vy0, vz0 = self.kep_to_xyz_temp(rocks.a,
                                                                 rocks.e,
                                                                 rocks.inc,
                                                                 rocks.arg,
                                                                 rocks.node,
                                                                 M)

        return dx, dy, dz, dvx, dvy, dvz

    def set_simulation(self, startdate, model, add_pluto=False, gr=False):

        sun = planets['sun']
        mercury = planets['mercury barycenter']
        venus = planets['venus barycenter']
        earth = planets['earth']
        moon = planets['moon']
        mars = planets['mars barycenter']
        jupiter = planets['jupiter barycenter']
        saturn = planets['saturn barycenter']
        uranus = planets['uranus barycenter']
        neptune = planets['neptune barycenter']
        pluto = planets['pluto barycenter']

        M_sun = 1
        M_mercury = 1.6601367952719304e-7 # Mercury Barycenter
        M_venus = 2.4478383396645447e-6 # Venus Barycenter
        M_earth = 3.0034896161241036e-06
        M_moon = M_earth / 81.3005690769
        M_mars = 3.2271560375549977e-7 # Mars Barycenter

        M_jupiter = 9.547919384243222e-4
        M_saturn = 2.858859806661029e-4
        M_uranus = 4.3662440433515637e-5
        M_neptune = 5.151389020535497e-5
        M_pluto = 7.361781606089469e-9


        if model == 0:
            active_bodies = [sun]
            names = ['Sun']
            M_sun += M_mercury + M_venus + M_earth + M_mars \
                     + M_jupiter + M_saturn + M_uranus + M_neptune
            masses = [M_sun]


        elif model == 1:
            active_bodies = [sun, jupiter, saturn, uranus, neptune]
            names = ['Sun', 'Jupiter', 'Saturn', 'Uranus', 'Neptune']
            M_sun += M_mercury + M_venus + M_earth + M_mars
            masses = [M_sun, M_jupiter, M_saturn, M_uranus, M_neptune]


        elif model == 2:
            active_bodies = [sun, mercury, venus, earth, moon, mars, jupiter, saturn, uranus, neptune, pluto]
            names = ['Sun', 'Mercury', 'Venus', 'Earth', 'Moon', 'Mars', 'Jupiter', 'Saturn', 'Uranus', 'Neptune', 'Pluto']
            masses = [M_sun, M_mercury, M_venus, M_earth, M_moon, M_mars, M_jupiter, M_saturn, M_uranus, M_neptune, M_pluto]


        else:
            raise ValueError('Model not recognized. Check the documentation.')


        startdate = Time(startdate, scale='utc', format='jd')
        t = ts.tt(jd=startdate.tt.jd)

        x, y, z = np.array([body.at(t).ecliptic_xyz().au for body in active_bodies]).T
        vx, vy, vz = np.array([body.at(t).ecliptic_velocity().au_per_d for body in active_bodies]).T


        # create a dataframe of the massive bodies in the solar system
        ss = pd.DataFrame()
        ss['x'] = x
        ss['y'] = y
        ss['z'] = z
        ss['vx'] = vx
        ss['vy'] = vy
        ss['vz'] = vz
        ss['mass'] = masses
        ss['a'] = 1 / (2 / sqrt(ss.x**2 + ss.y**2 + ss.z**2) - (ss.vx**2 + ss.vy**2 + ss.vz**2) / mu_bary.value)
        ss['hill_radius'] = ss.a * pow(ss.mass / (3 * M_sun), 1/3)
        ss['name'] = names


        sim = rebound.Simulation()
        sim.units = ('day', 'AU', 'Msun')

        for p in ss.itertuples():
            sim.add(x=p.x, y=p.y, z=p.z,
                    vx=p.vx, vy=p.vy, vz=p.vz,
                    m=p.mass, hash=p.name, r=p.hill_radius)

        sim.N_active = len(ss)

        if gr == True:
            rebx = reboundx.Extras(sim)
            gr = rebx.load_force('gr_full')
            gr.params["c"] = constants.C
            rebx.add_force(gr)

        sim.testparticle_type = 0
        sim.integrator = 'ias15'

        sim.move_to_com()

        return sim



    def orbits(self):

        M = np.linspace(0, 2*np.pi, 1000)

        xs = []
        ys = []
        zs = []

        for r in self:
            x, y, z, _, _, _ = self.kep_to_xyz_temp(r.a, r.e, r.inc, r.arg, r.node, M)
            xs.append(x)
            ys.append(y)
            zs.append(z)

        return xs, ys, zs


    def kep_to_xyz_temp(self, a, e, inc, arg, node, M):
        '''
        Just compute the xyz position of an object. Used for iterative
        equatorial calculation.
        '''
        # compute eccentric anomaly E
        M = array(M)
        M[M > pi] -= 2 * pi
        alpha = (3 * pi**2 + 1.6 * (pi**2 - pi * abs(M))/(1 + e))/(pi**2 - 6)
        d = 3 * (1 - e) + alpha * e
        q = 2 * alpha * d * (1 - e) - M**2
        r = 3 * alpha * d * (d - 1 + e) * M + M**3
        w = (abs(r) + sqrt(q**3 + r**2))**(2/3)
        E1 = (2 * r * w / (w**2 + w*q + q**2) + M)/d
        f2 = e * sin(E1)
        f3 = e * cos(E1)
        f0 = E1 - f2 - M
        f1 = 1 - f3
        d3 = -f0 / (f1 - f0 * f2 / (2 * f1))
        d4 = -f0 / (f1 + f2 * d3 / 2 + d3**2 * f3/6)
        d5 = -f0 / (f1 + d4*f2/2 + d4**2*f3/6 - d4**3*f2/24)
        E = E1 + d5
        E = E % (2 * pi)

        # compute true anomaly ν
        true_anomaly = 2 * np.arctan2((1 + e)**0.5*np.sin(E/2), (1 - e)**0.5*np.cos(E/2))

        # compute the distance to the central body r
        r = a * (1 - e * np.cos(E))

        # obtain the position vector o
        o = Vector(r * cos(true_anomaly), r * sin(true_anomaly), np.zeros_like(true_anomaly))
        ov = Vector((mu_bary * a)**0.5 / r * (-np.sin(E))/ u.rad, (mu_bary * a)**0.5 / r * ((1 - e**2)**0.5 * np.cos(E))/ u.rad, np.zeros(len(true_anomaly))/ u.rad)

        # Rotate o to the inertial frame
        position = o.euler_rotation(arg, inc, node) #* u.au
        velocity = ov.euler_rotation(arg, inc, node) #* u.au / u.day

        return position.x, position.y, position.z, velocity.x, velocity.y, velocity.z<|MERGE_RESOLUTION|>--- conflicted
+++ resolved
@@ -25,10 +25,7 @@
 from .units import Units
 from .vector import Vector
 from .ephemerides import Ephemerides
-<<<<<<< HEAD
-
-=======
->>>>>>> ed7526b3
+
 from skyfield.api import Topos, Loader
 # Load in planets for ephemeride calculation.
 load = Loader('./Skyfield-Data', expire=False, verbose=False)
